--- conflicted
+++ resolved
@@ -25,17 +25,6 @@
     fn parser_inner(inp: Fragment<'s>) -> IResult<Fragment<'s>, bool> {
         alt((value(true, tag(Self::TRUE)), value(false, tag(Self::FALSE))))(inp)
     }
-<<<<<<< HEAD
-=======
-
-    /// Parses a boolean literal from wright source code.
-    pub fn parse(input: Fragment<'s>) -> IResult<Fragment<'s>, Self> {
-        map(
-            with_input(Self::parser_inner),
-            |(fr, v)| Self::new(fr, v)
-        )(input)
-    }
->>>>>>> bbe03d93
 }
 
 impl<'s> HasFragment<'s> for BooleanLit<'s> {
@@ -49,9 +38,11 @@
         Expression::BooleanLit(self)
     }
 
+    /// Parses a boolean literal from wright source code.
     fn parse(input: Fragment<'s>) -> IResult<Fragment<'s>, Self> {
-        map(recognize(Self::parser_inner), |fr: Fragment<'s>| {
-            Self::new(fr, Self::parser_inner(fr).unwrap().1)
-        })(input)
+        map(
+            with_input(Self::parser_inner),
+            |(fr, v)| Self::new(fr, v)
+        )(input)
     }
 }