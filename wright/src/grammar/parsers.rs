--- conflicted
+++ resolved
@@ -2,14 +2,10 @@
 pub(crate) mod literals;
 
 /// Wright expression parsers.
-<<<<<<< HEAD
-pub mod expression;
+pub(crate) mod expression;
 
 /// Wright comment and whitespace parsers.
-pub mod whitespace;
+pub(crate) mod whitespace;
 
 /// Whitespace module tests
-mod whitespace_tests;
-=======
-pub(crate) mod expression;
->>>>>>> 38ff679e
+mod whitespace_tests;