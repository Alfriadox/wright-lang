use crate::grammar::model::Fragment;
<<<<<<< HEAD
use nom::branch::alt;
use nom::bytes::complete::{tag, take_until};
use nom::combinator::{map, not, recognize};
use nom::character::complete::{char, multispace0, not_line_ending};
=======
use nom::character::complete::{char as ch, multispace0, not_line_ending};
use nom::combinator::value;
>>>>>>> e4f3b466
use nom::multi::{count, many0};
use nom::sequence::{delimited, preceded, terminated};
use nom::IResult;

/// Parses a Wright single line comment.
/// Wright single line comments start with `//` and will parse until a newline
/// character is reached. The returned value is the content of the comment.
pub fn line_comment(input: Fragment) -> IResult<Fragment, Fragment> {
    preceded(count(ch('/'), 2), not_line_ending)(input)
}

<<<<<<< HEAD
/// Parses a Wright multiline comment
pub fn multiline_comment(input: Fragment) -> IResult<Fragment, Fragment> {
    delimited(
        tag("/*"),
        take_until("*/"),
        tag("*/"),
    )(input)
}

/// Parses a sequence of adjacent whitespace and comments
/// Returns a vec containing the text of each comment.
pub fn token_delimiter(input: Fragment) -> IResult<Fragment, Vec<Fragment>> {
    preceded(
        multispace0,
        many0(
            terminated(
                alt((
                    line_comment,
                    multiline_comment,
                )),
                multispace0,
            ),
        ),
=======
/// Parses a sequence of adjacent whitespace and comments,
/// and discards the result.
pub fn token_delimiter(input: Fragment) -> IResult<Fragment, ()> {
    preceded(
        multispace0,
        value((), many0(terminated(line_comment, multispace0))),
>>>>>>> e4f3b466
    )(input)
}<|MERGE_RESOLUTION|>--- conflicted
+++ resolved
@@ -1,13 +1,9 @@
 use crate::grammar::model::Fragment;
-<<<<<<< HEAD
 use nom::branch::alt;
 use nom::bytes::complete::{tag, take_until};
+use nom::character::complete::{char, multispace0, not_line_ending};
+use nom::combinator::value;
 use nom::combinator::{map, not, recognize};
-use nom::character::complete::{char, multispace0, not_line_ending};
-=======
-use nom::character::complete::{char as ch, multispace0, not_line_ending};
-use nom::combinator::value;
->>>>>>> e4f3b466
 use nom::multi::{count, many0};
 use nom::sequence::{delimited, preceded, terminated};
 use nom::IResult;
@@ -16,40 +12,19 @@
 /// Wright single line comments start with `//` and will parse until a newline
 /// character is reached. The returned value is the content of the comment.
 pub fn line_comment(input: Fragment) -> IResult<Fragment, Fragment> {
-    preceded(count(ch('/'), 2), not_line_ending)(input)
+    preceded(count(char('/'), 2), not_line_ending)(input)
 }
 
-<<<<<<< HEAD
 /// Parses a Wright multiline comment
 pub fn multiline_comment(input: Fragment) -> IResult<Fragment, Fragment> {
-    delimited(
-        tag("/*"),
-        take_until("*/"),
-        tag("*/"),
-    )(input)
+    delimited(tag("/*"), take_until("*/"), tag("*/"))(input)
 }
 
-/// Parses a sequence of adjacent whitespace and comments
-/// Returns a vec containing the text of each comment.
-pub fn token_delimiter(input: Fragment) -> IResult<Fragment, Vec<Fragment>> {
-    preceded(
-        multispace0,
-        many0(
-            terminated(
-                alt((
-                    line_comment,
-                    multiline_comment,
-                )),
-                multispace0,
-            ),
-        ),
-=======
 /// Parses a sequence of adjacent whitespace and comments,
 /// and discards the result.
 pub fn token_delimiter(input: Fragment) -> IResult<Fragment, ()> {
     preceded(
         multispace0,
         value((), many0(terminated(line_comment, multispace0))),
->>>>>>> e4f3b466
     )(input)
 }