--- conflicted
+++ resolved
@@ -11,7 +11,7 @@
 pub(crate) mod parens;
 
 /// Block parser.
-pub mod block;
+pub(crate) mod block;
 
 #[cfg(test)]
 mod expression_tests;
@@ -19,74 +19,15 @@
 #[cfg(test)]
 mod block_tests;
 
-use crate::grammar::ast::{
-    BinaryExpression, BinaryOp, BooleanLit, CharLit, Expression, Identifier, NumLit, Parens,
-    StringLit, Underscore,
-};
+use crate::grammar::ast::Expression;
 use crate::grammar::model::{Fragment, HasFragment};
 
-use nom::branch::alt;
-use nom::bytes::complete::tag;
-use nom::character::complete::char;
-use nom::character::complete::space0;
-use nom::combinator::map;
-use nom::combinator::opt;
-use nom::error::context;
-use nom::multi::fold_many0;
-use nom::sequence::delimited;
-use nom::sequence::pair;
 use nom::IResult;
 
 impl<'s> Expression<'s> {
-<<<<<<< HEAD
-    /// Get the expression's fragment
-    pub fn frag(&self) -> Fragment<'s> {
-        match self {
-            Expression::NumLit(inner) => inner.frag,
-            Expression::CharLit(inner) => inner.frag,
-            Expression::StringLit(inner) => inner.frag,
-            Expression::BooleanLit(inner) => inner.frag,
-            Expression::Identifier(inner) => inner.frag,
-            Expression::Underscore(inner) => inner.frag,
-            Expression::Parens(inner) => inner.frag,
-            Expression::BinaryExpression(inner) => inner.frag,
-            Expression::Block(inner) => inner.frag,
-        }
-    }
-
-    fn new_bin_expr(
-        frag: Fragment<'s>,
-        left: Expression<'s>,
-        op: BinaryOp,
-        right: Expression<'s>,
-    ) -> Expression<'s> {
-        Expression::BinaryExpression(BinaryExpression {
-            frag,
-            left: Box::new(left),
-            op,
-            right: Box::new(right),
-        })
-    }
-
-    fn parse_parens(input: Fragment<'s>) -> IResult<Fragment<'s>, Expression> {
-        map(
-            delimited(
-                space0,
-                delimited(char('('), Expression::parse, char(')')),
-                space0,
-            ),
-            |inner| {
-                Expression::Parens(Parens {
-                    frag: input,
-                    inner: Box::new(inner),
-                })
-            },
-        )(input)
-=======
     /// Parse an expression
     pub fn parse(input: Fragment<'s>) -> IResult<Fragment<'s>, Self> {
         todo!("Expression::parse is unimplemented")
->>>>>>> 294c8961
     }
 }
 
@@ -102,6 +43,7 @@
             Underscore(i) => i.get_fragment(),
             Parens(i) => i.get_fragment(),
             BinaryExpression(i) => i.get_fragment(),
+            Block(i) => i.get_fragment(),
         }
     }
 }
