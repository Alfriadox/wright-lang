--- conflicted
+++ resolved
@@ -23,11 +23,7 @@
 }
 
 #[test]
-<<<<<<< HEAD
 fn empty_single_comment() {
-=======
-pub fn empty_comment() {
->>>>>>> 5528eda0
     let (f, h) = setup("//");
     let frag = Fragment::new(&f, h);
     let res = whitespace::line_comment(frag);
@@ -55,7 +51,6 @@
 }
 
 #[test]
-<<<<<<< HEAD
 fn multi_comment_single() {
     let (f, h) = setup("/* single line multi comment */");
     let frag = Fragment::new(&f, h);
@@ -99,9 +94,6 @@
 
 #[test]
 fn comments_and_whitespace() {
-=======
-pub fn comments_and_whitespace() {
->>>>>>> 5528eda0
     let (f, h) = setup("// line comment\n// this is another comment\n    // third comment\n");
     let frag = Fragment::new(&f, h);
     let res = whitespace::token_delimiter(frag);
@@ -127,11 +119,7 @@
 }
 
 #[test]
-<<<<<<< HEAD
 fn line_comment_only() {
-=======
-pub fn comment_only() {
->>>>>>> 5528eda0
     let (f, h) = setup("// comment");
     let frag = Fragment::new(&f, h);
     let res = whitespace::token_delimiter(frag);
@@ -165,9 +153,7 @@
         assert_eq!(rem.len(), 0);
         assert_eq!(
             val.iter().map(Fragment::source).collect::<Vec<_>>(),
-            vec![
-                " comment ",
-            ],
+            vec![" comment ",],
         );
     } else {
         eprintln!("{:#?}", res);
@@ -184,10 +170,7 @@
         assert_eq!(rem.len(), 0);
         assert_eq!(
             val.iter().map(Fragment::source).collect::<Vec<_>>(),
-            vec![
-                " these are many ",
-                " multiline comments ",
-            ],
+            vec![" these are many ", " multiline comments ",],
         );
     } else {
         eprintln!("{:#?}", res);
@@ -226,9 +209,7 @@
         assert_eq!(rem.len(), 0);
         assert_eq!(
             val.iter().map(Fragment::source).collect::<Vec<_>>(),
-            vec![
-                " comment /* not nested */ comment",
-            ],
+            vec![" comment /* not nested */ comment",],
         );
     } else {
         eprintln!("{:#?}", res);
@@ -245,9 +226,7 @@
         assert_eq!(rem.len(), 0);
         assert_eq!(
             val.iter().map(Fragment::source).collect::<Vec<_>>(),
-            vec![
-                " comment // not nested ",
-            ],
+            vec![" comment // not nested ",],
         );
     } else {
         eprintln!("{:#?}", res);
