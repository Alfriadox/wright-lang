use std::mem::discriminant;

/// Wright identifier parser.
pub(crate) mod identifier;
#[cfg(test)]
mod identifier_tests;

/// Wright scoped name parser.
pub(crate) mod scoped_name;

/// Binary expression parser and utilities.
pub mod binary_expression;

/// Unary expression parser.
pub(crate) mod unary_expression;

/// Index expression parsers.
pub(crate) mod index_expression;

/// Conditional expression parsers.
pub(crate) mod conditional;

/// Parentheses parser.
pub(crate) mod parens;

/// Block parser.
pub(crate) mod block;

#[cfg(test)]
mod expression_tests;

<<<<<<< HEAD
#[cfg(test)]
mod identifier_tests;

#[cfg(test)]
mod scoped_name_tests;

use crate::grammar::ast::{eq::AstEq, Expression};
=======
use crate::grammar::ast::{eq::AstEq, BinaryExpression, Expression};
>>>>>>> 1a72ac57
use crate::grammar::model::{Fragment, HasFragment};
use nom::IResult;

impl<'s> Expression<'s> {
    /// Parse an expression
    pub fn parse(input: Fragment<'s>) -> IResult<Fragment<'s>, Self> {
        // temporary: call BinaryExpression::parse when implemented
        BinaryExpression::primary(input)
    }
}

impl<'s> HasFragment<'s> for Expression<'s> {
    fn get_fragment(&self) -> Fragment<'s> {
        use Expression::*;
        match self {
            NumLit(i) => i.get_fragment(),
            CharLit(i) => i.get_fragment(),
            StringLit(i) => i.get_fragment(),
            BooleanLit(i) => i.get_fragment(),
            Identifier(i) => i.get_fragment(),
            ScopedName(i) => i.get_fragment(),
            Parens(i) => i.get_fragment(),
            BinaryExpression(i) => i.get_fragment(),
            SelfLit(i) => i.get_fragment(),
            Block(i) => i.get_fragment(),
            UnaryExpression(i) => i.get_fragment(),
            Conditional(i) => i.get_fragment(),
            IndexExpression(i) => i.get_fragment(),
        }
    }
}

/// Trait implemented by all members of the
/// `Expression` node in an AST.
pub(crate) trait ToExpression<'s>: HasFragment<'s> + AstEq {
    /// Construct an `Expression` from this object.
    fn create_expr(self) -> Expression<'s>;
}

impl<'s> AstEq for Expression<'s> {
    fn ast_eq(fst: &Self, snd: &Self) -> bool {
        use Expression::*;
        // shorthand fn
        fn aeq<T: AstEq>(a: T, b: T) -> bool {
            AstEq::ast_eq(&a, &b)
        }

        // discriminant is a function from std::mem
        // (https://doc.rust-lang.org/std/mem/fn.discriminant.html)
        // that returns an opaque type represents which variant of an enum
        // a value uses.
        // this check allows us to return `unimplemented!()` at the bottom of
        // the match block instead of false. This will help us to catch bugs at
        // testing time.
        if discriminant(fst) != discriminant(snd) {
            return false;
        }

        match (fst, snd) {
            (NumLit(a), NumLit(b)) => aeq(a, b),
            (CharLit(a), CharLit(b)) => aeq(a, b),
            (StringLit(a), StringLit(b)) => aeq(a, b),
            (BooleanLit(a), BooleanLit(b)) => aeq(a, b),
            (Identifier(a), Identifier(b)) => aeq(a, b),
            (Parens(a), Parens(b)) => aeq(a, b),
            (BinaryExpression(a), BinaryExpression(b)) => aeq(a, b),
            (SelfLit(a), SelfLit(b)) => aeq(a, b),
            (Block(a), Block(b)) => aeq(a, b),
            (UnaryExpression(a), UnaryExpression(b)) => aeq(a, b),
            (Conditional(a), Conditional(b)) => aeq(a, b),
            (IndexExpression(a), IndexExpression(b)) => aeq(a, b),
            (_, _) => unimplemented!(),
        }
    }
}<|MERGE_RESOLUTION|>--- conflicted
+++ resolved
@@ -7,6 +7,8 @@
 
 /// Wright scoped name parser.
 pub(crate) mod scoped_name;
+#[cfg(test)]
+mod scoped_name_tests;
 
 /// Binary expression parser and utilities.
 pub mod binary_expression;
@@ -29,17 +31,7 @@
 #[cfg(test)]
 mod expression_tests;
 
-<<<<<<< HEAD
-#[cfg(test)]
-mod identifier_tests;
-
-#[cfg(test)]
-mod scoped_name_tests;
-
-use crate::grammar::ast::{eq::AstEq, Expression};
-=======
 use crate::grammar::ast::{eq::AstEq, BinaryExpression, Expression};
->>>>>>> 1a72ac57
 use crate::grammar::model::{Fragment, HasFragment};
 use nom::IResult;
 
